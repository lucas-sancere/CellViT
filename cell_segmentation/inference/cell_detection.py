# -*- coding: utf-8 -*-
# CellViT Inference Method for Patch-Wise Inference on a patches test set/Whole WSI
#
# Detect Cells with our Networks
# Patches dataset needs to have the follwoing requirements:
# Patch-Size must be 1024, with overlap of 64
#
# We provide preprocessing code here: ./preprocessing/patch_extraction/main_extraction.py
#
# @ Fabian Hörst, fabian.hoerst@uk-essen.de
# Institute for Artifical Intelligence in Medicine,
# University Medicine Essen

import inspect
import os
import sys

currentdir = os.path.dirname(os.path.abspath(inspect.getfile(inspect.currentframe())))
parentdir = os.path.dirname(currentdir)
sys.path.insert(0, parentdir)
parentdir = os.path.dirname(parentdir)
sys.path.insert(0, parentdir)

import argparse
import logging
import uuid
import warnings
from collections import deque
from pathlib import Path
from typing import List, Tuple, Union

import numpy as np
import pandas as pd
import torch
import torch.nn.functional as F
import tqdm
import ujson
from einops import rearrange
from pandarallel import pandarallel

# from PIL import Image
from shapely import strtree
from shapely.errors import ShapelyDeprecationWarning
from shapely.geometry import Polygon, MultiPolygon

# from skimage.color import rgba2rgb
from torch.utils.data import DataLoader
from torchvision import transforms as T

from cell_segmentation.datasets.cell_graph_datamodel import CellGraphDataWSI
from cell_segmentation.utils.template_geojson import (
    get_template_point,
    get_template_segmentation,
)
from datamodel.wsi_datamodel import WSI
from models.segmentation.cell_segmentation.cellvit import (
    CellViT,
    CellViT256,
    CellViTSAM,
)
from models.segmentation.cell_segmentation.cellvit_shared import (
    CellViT256Shared,
    CellViTSAMShared,
    CellViTShared,
)
from preprocessing.encoding.datasets.patched_wsi_inference import PatchedWSIInference
from utils.file_handling import load_wsi_files_from_csv
from utils.logger import Logger
from utils.tools import unflatten_dict, get_size_of_dict

warnings.filterwarnings("ignore", category=ShapelyDeprecationWarning)
pandarallel.initialize(progress_bar=False, nb_workers=12)


# color setup
COLOR_DICT = {
    1: [255, 0, 0],
    2: [34, 221, 77],
    3: [35, 92, 236],
    4: [254, 255, 0],
    5: [255, 159, 68],
}

TYPE_NUCLEI_DICT = {
    1: "Neoplastic",
    2: "Inflammatory",
    3: "Connective",
    4: "Dead",
    5: "Epithelial",
}

class CellSegmentationInference:
    def __init__(
        self,
        model_path: Union[Path, str],
        gpu: int,
        enforce_mixed_precision: bool = False,
    ) -> None:
        """Cell Segmentation Inference class.

        After setup, a WSI can be processed by calling process_wsi method

        Args:
            model_path (Union[Path, str]): Path to model checkpoint
            gpu (int): CUDA GPU id to use
            enforce_mixed_precision (bool, optional): Using PyTorch autocasting with dtype float16 to speed up inference. Also good for trained amp networks.
                Can be used to enforce amp inference even for networks trained without amp. Otherwise, the network setting is used.
                Defaults to False.
        """
        self.model_path = Path(model_path)
        self.device = f"cuda:{gpu}"
        self.__instantiate_logger()
        self.__load_model()
        self.__load_inference_transforms()
        self.__setup_amp(enforce_mixed_precision=enforce_mixed_precision)

    def __instantiate_logger(self) -> None:
        """Instantiate logger

        Logger is using no formatters. Logs are stored in the run directory under the filename: inference.log
        """
        logger = Logger(
            level="INFO",
        )
        self.logger = logger.create_logger()

    def __load_model(self) -> None:
        """Load model and checkpoint and load the state_dict"""
        self.logger.info(f"Loading model: {self.model_path}")

        model_checkpoint = torch.load(self.model_path, map_location="cpu")

        # unpack checkpoint
        self.run_conf = unflatten_dict(model_checkpoint["config"], ".")
        self.model = self.__get_model(model_type=model_checkpoint["arch"])
        self.logger.info(
            self.model.load_state_dict(model_checkpoint["model_state_dict"])
        )
        self.model.eval()
        self.model.to(self.device)

    def __get_model(
        self, model_type: str
    ) -> Union[
        CellViT,
        CellViTShared,
        CellViT256,
        CellViT256Shared,
        CellViTSAM,
        CellViTSAMShared,
    ]:
        """Return the trained model for inference

        Args:
            model_type (str): Name of the model. Must either be one of:
                CellViT, CellViTShared, CellViT256, CellViT256Shared, CellViTSAM, CellViTSAMShared

        Returns:
            Union[CellViT, CellViTShared, CellViT256, CellViT256Shared, CellViTSAM, CellViTSAMShared]: Model
        """
        implemented_models = [
            "CellViT",
            "CellViTShared",
            "CellViT256",
            "CellViT256Shared",
            "CellViTSAM",
            "CellViTSAMShared",
        ]
        if model_type not in implemented_models:
            raise NotImplementedError(
                f"Unknown model type. Please select one of {implemented_models}"
            )
        if model_type in ["CellViT", "CellViTShared"]:
            if model_type == "CellViT":
                model_class = CellViT
            elif model_type == "CellViTShared":
                model_class = CellViTShared
            model = model_class(
                num_nuclei_classes=self.run_conf["data"]["num_nuclei_classes"],
                num_tissue_classes=self.run_conf["data"]["num_tissue_classes"],
                embed_dim=self.run_conf["model"]["embed_dim"],
                input_channels=self.run_conf["model"].get("input_channels", 3),
                depth=self.run_conf["model"]["depth"],
                num_heads=self.run_conf["model"]["num_heads"],
                extract_layers=self.run_conf["model"]["extract_layers"],
                regression_loss=self.run_conf["model"].get("regression_loss", False),
            )

        elif model_type in ["CellViT256", "CellViT256Shared"]:
            if model_type == "CellViT256":
                model_class = CellViT256
            elif model_type == "CellViTVIT256Shared":
                model_class = CellViT256Shared
            model = model_class(
                model256_path=None,
                num_nuclei_classes=self.run_conf["data"]["num_nuclei_classes"],
                num_tissue_classes=self.run_conf["data"]["num_tissue_classes"],
                regression_loss=self.run_conf["model"].get("regression_loss", False),
            )
        elif model_type in ["CellViTSAM", "CellViTSAMShared"]:
            if model_type == "CellViTSAM":
                model_class = CellViTSAM
            elif model_type == "CellViTSAMShared":
                model_class = CellViTSAMShared
            model = model_class(
                model_path=None,
                num_nuclei_classes=self.run_conf["data"]["num_nuclei_classes"],
                num_tissue_classes=self.run_conf["data"]["num_tissue_classes"],
                vit_structure=self.run_conf["model"]["backbone"],
                regression_loss=self.run_conf["model"].get("regression_loss", False),
            )
        return model

    def __load_inference_transforms(self):
        """Load the inference transformations from the run_configuration"""
        self.logger.info("Loading inference transformations")

        transform_settings = self.run_conf["transformations"]
        if "normalize" in transform_settings:
            mean = transform_settings["normalize"].get("mean", (0.5, 0.5, 0.5))
            std = transform_settings["normalize"].get("std", (0.5, 0.5, 0.5))
        else:
            mean = (0.5, 0.5, 0.5)
            std = (0.5, 0.5, 0.5)
        self.inference_transforms = T.Compose(
            [T.ToTensor(), T.Normalize(mean=mean, std=std)]
        )

    def __setup_amp(self, enforce_mixed_precision: bool = False) -> None:
        """Setup automated mixed precision (amp) for inference.

        Args:
            enforce_mixed_precision (bool, optional): Using PyTorch autocasting with dtype float16 to speed up inference. Also good for trained amp networks.
                Can be used to enforce amp inference even for networks trained without amp. Otherwise, the network setting is used.
                Defaults to False.
        """
        if enforce_mixed_precision:
            self.mixed_precision = enforce_mixed_precision
        else:
            self.mixed_precision = self.run_conf["training"].get(
                "mixed_precision", False
            )

    def process_wsi(
        self,
        wsi: WSI,
        subdir_name: str = None,
        patch_size: int = 1024,
        overlap: int = 64,
        batch_size: int = 8,
        geojson: bool = False,
    ) -> None:
        """Process WSI file

        Args:
            wsi (WSI): WSI object
            subdir_name (str, optional): If provided, a subdir with the given name is created in the cell_detection folder.
                Helpful if you need to store different cell detection results next to each other. Defaults to None (no subdir).
            patch_size (int, optional): Patch-Size. Default to 1024.
            overlap (int, optional): Overlap between patches. Defaults to 64.
            batch_size (int, optional): Batch-size for inference. Defaults to 8.
            geosjon (bool, optional): If a geojson export should be performed. Defaults to False.
        """
        self.logger.info(f"Processing WSI: {wsi.name}")

        wsi_inference_dataset = PatchedWSIInference(
            wsi, transform=self.inference_transforms
        )

        num_workers = int(3 / 4 * os.cpu_count())
        if num_workers is None:
            num_workers = 16
        num_workers = int(np.clip(num_workers, 1, 2 * batch_size))

        wsi_inference_dataloader = DataLoader(
            dataset=wsi_inference_dataset,
            batch_size=batch_size,
            num_workers=num_workers,
            shuffle=False,
            collate_fn=wsi_inference_dataset.collate_batch,
            pin_memory=False,
        )
        dataset_config = self.run_conf["dataset_config"]
        nuclei_types = dataset_config["nuclei_types"]

        if subdir_name is not None:
            outdir = Path(wsi.patched_slide_path) / "cell_detection" / subdir_name
        else:
            outdir = Path(wsi.patched_slide_path) / "cell_detection"
        outdir.mkdir(exist_ok=True, parents=True)

        cell_dict_wsi = []  # for storing all cell information
        cell_dict_detection = []  # for storing only the centroids

        graph_data = {
            "cell_tokens": [],
            "positions": [],
            "contours": [],
            "metadata": {"wsi_metadata": wsi.metadata, "nuclei_types": nuclei_types},
        }
        processed_patches = []
        
        memory_usage = 0
        cell_count = 0

        with torch.no_grad():
            
            pbar = tqdm.tqdm(wsi_inference_dataloader, total=len(wsi_inference_dataset))

            for batch in wsi_inference_dataloader:
                patches = batch[0].to(self.device)

                metadata = batch[1]
                if self.mixed_precision:
                    with torch.autocast(device_type="cuda", dtype=torch.float16):
                        predictions = self.model.forward(patches, retrieve_tokens=True)
                else:
                    predictions = self.model.forward(patches, retrieve_tokens=True)
                # reshape, apply softmax to segmentation maps
                # predictions = self.model.reshape_model_output(predictions_, self.device)
                instance_types, tokens = self.get_cell_predictions_with_tokens(
                    predictions, magnification=wsi.metadata["magnification"]
                )
                print(f"Token-Shape: {tokens.shape}")
                # unpack each patch from batch
                for idx, (patch_instance_types, patch_metadata) in enumerate(
                    zip(instance_types, metadata)
                ):
                    pbar.update(1)
                    # add global patch metadata
                    patch_cell_detection = {}
                    patch_cell_detection["patch_metadata"] = patch_metadata
                    patch_cell_detection["type_map"] = dataset_config["nuclei_types"]

                    processed_patches.append(
                        f"{patch_metadata['row']}_{patch_metadata['col']}"
                    )

                    # calculate coordinate on highest magnifications
                    # wsi_scaling_factor = patch_metadata["wsi_metadata"]["downsampling"]
                    # patch_size = patch_metadata["wsi_metadata"]["patch_size"]
                    wsi_scaling_factor = wsi.metadata["downsampling"]
                    patch_size = wsi.metadata["patch_size"]
                    x_global = int(
                        patch_metadata["row"] * patch_size * wsi_scaling_factor
                        - (patch_metadata["row"] + 0.5) * overlap
                    )
                    y_global = int(
                        patch_metadata["col"] * patch_size * wsi_scaling_factor
                        - (patch_metadata["col"] + 0.5) * overlap
                    )

                    # extract cell information
                    for cell in patch_instance_types.values():
                        if cell["type"] == nuclei_types["Background"]:
                            continue
                        offset_global = np.array([x_global, y_global])
                        centroid_global = cell["centroid"] + np.flip(offset_global)
                        contour_global = cell["contour"] + np.flip(offset_global)
                        bbox_global = cell["bbox"] + offset_global
                        cell_dict = {
                            "bbox": bbox_global.tolist(),
                            "centroid": centroid_global.tolist(),
                            "contour": contour_global.tolist(),
                            "type_prob": cell["type_prob"],
                            "type": cell["type"],
                            "patch_coordinates": [
                                patch_metadata["row"],
                                patch_metadata["col"],
                            ],
                            "cell_status": get_cell_position_marging(
                                cell["bbox"], 1024, 64
                            ),
                            "offset_global": offset_global.tolist()
                        }
                        cell_detection = {
                            "bbox": bbox_global.tolist(),
                            "centroid": centroid_global.tolist(),
                            "type": cell["type"],
                        }
                        if np.max(cell["bbox"]) == 1024 or np.min(cell["bbox"]) == 0:
                            position = get_cell_position(cell["bbox"], 1024)
                            cell_dict["edge_position"] = True
                            cell_dict["edge_information"] = {}
                            cell_dict["edge_information"]["position"] = position
                            cell_dict["edge_information"][
                                "edge_patches"
                            ] = get_edge_patch(
                                position, patch_metadata["row"], patch_metadata["col"]
                            )
                        else:
                            cell_dict["edge_position"] = False

                        cell_dict_wsi.append(cell_dict)
                        cell_dict_detection.append(cell_detection)

                        # get the cell token
                        bb_index = cell["bbox"] / self.model.patch_size
                        bb_index[0, :] = np.floor(bb_index[0, :])
                        bb_index[1, :] = np.ceil(bb_index[1, :])
                        bb_index = bb_index.astype(np.uint8)
                        print(f"Token-Shape-Patch: {idx.shape}")
                        cell_token = tokens[
                            idx,
                            :,
<<<<<<< HEAD
                            bb_index[0, 0] : bb_index[1, 0],
                            bb_index[0, 1] : bb_index[1, 1]
=======
                            bb_index[0, 1] : bb_index[1, 1],
                            bb_index[0, 0] : bb_index[1, 0],
>>>>>>> f039eb44
                        ]
                        cell_token = torch.mean(
                            rearrange(cell_token, "D H W -> (H W) D"), dim=0
                        )

                        graph_data["cell_tokens"].append(cell_token)
                        graph_data["positions"].append(torch.Tensor(centroid_global))
                        graph_data["contours"].append(torch.Tensor(contour_global))

                        cell_count = cell_count + 1
                        # dict sizes
                        memory_usage = memory_usage + get_size_of_dict(cell_dict)/(1024*1024) + get_size_of_dict(cell_detection)/(1024*1024) # + sys.getsizeof(cell_token)/(1024*1024)
                        # pytorch 
                        memory_usage = memory_usage + (cell_token.nelement() * cell_token.element_size())/(1024*1024) + centroid_global.nbytes/(1024*1024) + contour_global.nbytes/(1024*1024)

                    pbar.set_postfix(Cells=cell_count, Memory=f"{memory_usage:.2f} MB")

        # post processing
        self.logger.info(f"Detected cells before cleaning: {len(cell_dict_wsi)}")
        keep_idx = self.post_process_edge_cells(cell_list=cell_dict_wsi)
        cell_dict_wsi = [cell_dict_wsi[idx_c] for idx_c in keep_idx]
        cell_dict_detection = [cell_dict_detection[idx_c] for idx_c in keep_idx]
        graph_data["cell_tokens"] = [
            graph_data["cell_tokens"][idx_c] for idx_c in keep_idx
        ]
        graph_data["positions"] = [graph_data["positions"][idx_c] for idx_c in keep_idx]
        graph_data["contours"] = [graph_data["contours"][idx_c] for idx_c in keep_idx]
        self.logger.info(f"Detected cells after cleaning: {len(keep_idx)}")

        self.logger.info(
            f"Processed all patches. Storing final results: {str(outdir / f'cells.json')} and cell_detection.json"
        )
        cell_dict_wsi = {
            "wsi_metadata": wsi.metadata,
            "processed_patches": processed_patches,
            "type_map": dataset_config["nuclei_types"],
            "cells": cell_dict_wsi,
        }
        with open(str(outdir / "cells.json"), "w") as outfile:
            ujson.dump(cell_dict_wsi, outfile, indent=2)
        if geojson:
            self.logger.info("Converting segmentation to geojson")
            geojson_list = self.convert_geojson(cell_dict_wsi["cells"], True)
            with open(str(str(outdir / "cells.geojson")), "w") as outfile:
                ujson.dump(geojson_list, outfile, indent=2)

        cell_dict_detection = {
            "wsi_metadata": wsi.metadata,
            "processed_patches": processed_patches,
            "type_map": dataset_config["nuclei_types"],
            "cells": cell_dict_detection,
        }
        with open(str(outdir / "cell_detection.json"), "w") as outfile:
            ujson.dump(cell_dict_detection, outfile, indent=2)
        if geojson:
            self.logger.info("Converting detection to geojson")
            geojson_list = self.convert_geojson(cell_dict_wsi["cells"], False)
            with open(str(str(outdir / "cell_detection.geojson")), "w") as outfile:
                ujson.dump(geojson_list, outfile, indent=2)

        self.logger.info(
            f"Create cell graph with embeddings and save it under: {str(outdir / 'cells.pt')}"
        )
        graph = CellGraphDataWSI(
            x=torch.stack(graph_data["cell_tokens"]),
            positions=torch.stack(graph_data["positions"]),
            contours=graph_data["contours"],
            metadata=graph_data["metadata"],
        )
        torch.save(graph, outdir / "cells.pt")

        cell_stats_df = pd.DataFrame(cell_dict_wsi["cells"])
        cell_stats = dict(cell_stats_df.value_counts("type"))
        nuclei_types_inverse = {v: k for k, v in nuclei_types.items()}
        verbose_stats = {nuclei_types_inverse[k]: v for k, v in cell_stats.items()}
        self.logger.info(f"Finished with cell detection for WSI {wsi.name}")
        self.logger.info("Stats:")
        self.logger.info(f"{verbose_stats}")

    def get_cell_predictions_with_tokens(
        self, predictions: dict, magnification: int = 40
    ) -> Tuple[List[dict], torch.Tensor]:
        """Take the raw predictions, apply softmax and calculate type instances

        Args:
            predictions (dict): Network predictions with tokens. Keys:
            magnification (int, optional): WSI magnification. Defaults to 40.

        Returns:
            Tuple[List[dict], torch.Tensor]:
                * List[dict]: List with a dictionary for each batch element with cell seg results
                    Contains bbox, contour, 2D-position, type and type_prob for each cell
                * List[dict]: Network tokens on cpu device with shape (batch_size, num_tokens_h, num_tokens_w, embd_dim)
        """
        predictions["nuclei_binary_map"] = F.softmax(
            predictions["nuclei_binary_map"], dim=1
        )  # shape: (batch_size, 2, H, W)
        predictions["nuclei_type_map"] = F.softmax(
            predictions["nuclei_type_map"], dim=1
        )  # shape: (batch_size, num_nuclei_classes, H, W)
        # get the instance types
        (
            _,
            instance_types,
        ) = self.model.calculate_instance_map(predictions, magnification=magnification)

        tokens = predictions["tokens"].to("cpu")

        return instance_types, tokens

    def post_process_edge_cells(self, cell_list: List[dict]) -> List[int]:
        """Use the CellPostProcessor to remove multiple cells and merge due to overlap

        Args:
            cell_list (List[dict]): List with cell-dictionaries. Required keys:
                * bbox
                * centroid
                * contour
                * type_prob
                * type
                * patch_coordinates
                * cell_status
                * offset_global

        Returns:
            List[int]: List with integers of cells that should be kept
        """
        cell_processor = CellPostProcessor(cell_list, self.logger)
        cleaned_cells = cell_processor.post_process_cells()

        return list(cleaned_cells.index.values)

    def convert_geojson(
        self, cell_list: list[dict], polygons: bool = False
    ) -> List[dict]:
        """Convert a list of cells to a geojson object

        Either a segmentation object (polygon) or detection points are converted

        Args:
            cell_list (list[dict]): Cell list with dict entry for each cell.
                Required keys for detection:
                    * type
                    * centroid
                Required keys for segmentation:
                    * type
                    * contour
            polygons (bool, optional): If polygon segmentations (True) or detection points (False). Defaults to False.

        Returns:
            List[dict]: Geojson like list
        """
        if polygons:
            cell_segmentation_df = pd.DataFrame(cell_list)
            detected_types = sorted(cell_segmentation_df.type.unique())
            geojson_placeholder = []
            for cell_type in detected_types:
                cells = cell_segmentation_df[cell_segmentation_df["type"] == cell_type]
                contours = cells["contour"].to_list()
                final_c = []
                for c in contours:
                    c.append(c[0])
                    final_c.append([c])

                cell_geojson_object = get_template_segmentation()
                cell_geojson_object["id"] = str(uuid.uuid4())
                cell_geojson_object["geometry"]["coordinates"] = final_c
                cell_geojson_object["properties"]["classification"][
                    "name"
                ] = TYPE_NUCLEI_DICT[cell_type]
                cell_geojson_object["properties"]["classification"][
                    "color"
                ] = COLOR_DICT[cell_type]
                geojson_placeholder.append(cell_geojson_object)
        else:
            cell_detection_df = pd.DataFrame(cell_list)
            detected_types = sorted(cell_detection_df.type.unique())
            geojson_placeholder = []
            for cell_type in detected_types:
                cells = cell_detection_df[cell_detection_df["type"] == cell_type]
                centroids = cells["centroid"].to_list()
                cell_geojson_object = get_template_point()
                cell_geojson_object["id"] = str(uuid.uuid4())
                cell_geojson_object["geometry"]["coordinates"] = centroids
                cell_geojson_object["properties"]["classification"][
                    "name"
                ] = TYPE_NUCLEI_DICT[cell_type]
                cell_geojson_object["properties"]["classification"][
                    "color"
                ] = COLOR_DICT[cell_type]
                geojson_placeholder.append(cell_geojson_object)
        return geojson_placeholder


class CellPostProcessor:
    def __init__(self, cell_list: List[dict], logger: logging.Logger) -> None:
        """POst-Processing a list of cells from one WSI

        Args:
            cell_list (List[dict]): List with cell-dictionaries. Required keys:
                * bbox
                * centroid
                * contour
                * type_prob
                * type
                * patch_coordinates
                * cell_status
                * offset_global
            logger (logging.Logger): Logger
        """
        self.logger = logger
        self.logger.info("Initializing Cell-Postprocessor")
        self.cell_df = pd.DataFrame(cell_list)
        self.cell_df = self.cell_df.parallel_apply(convert_coordinates, axis=1)

        self.mid_cells = self.cell_df[
            self.cell_df["cell_status"] == 0
        ]  # cells in the mid
        self.cell_df_margin = self.cell_df[
            self.cell_df["cell_status"] != 0
        ]  # cells either torching the border or margin

    def post_process_cells(self) -> pd.DataFrame:
        """Main Post-Processing coordinator, entry point

        Returns:
            pd.DataFrame: DataFrame with post-processed and cleaned cells
        """
        self.logger.info("Finding edge-cells for merging")
        cleaned_edge_cells = self._clean_edge_cells()
        self.logger.info("Removal of cells detected multiple times")
        cleaned_edge_cells = self._remove_overlap(cleaned_edge_cells)

        # merge with mid cells
        postprocessed_cells = pd.concat(
            [self.mid_cells, cleaned_edge_cells]
        ).sort_index()
        return postprocessed_cells

    def _clean_edge_cells(self) -> pd.DataFrame:
        """Create a DataFrame that just contains all margin cells (cells inside the margin, not touching the border)
        and border/edge cells (touching border) with no overlapping equivalent (e.g, if patch has no neighbour)

        Returns:
            pd.DataFrame: Cleaned DataFrame
        """

        margin_cells = self.cell_df_margin[
            self.cell_df_margin["edge_position"] == 0
        ]  # cells at the margin, but not touching the border
        edge_cells = self.cell_df_margin[
            self.cell_df_margin["edge_position"] == 1
        ]  # cells touching the border
        existing_patches = list(set(self.cell_df_margin["patch_coordinates"].to_list()))

        edge_cells_unique = pd.DataFrame(
            columns=self.cell_df_margin.columns
        )  # cells torching the border without having an overlap from other patches

        for idx, cell_info in edge_cells.iterrows():
            edge_information = dict(cell_info["edge_information"])
            edge_patch = edge_information["edge_patches"][0]
            edge_patch = f"{edge_patch[0]}_{edge_patch[1]}"
            if edge_patch not in existing_patches:
                edge_cells_unique.loc[idx, :] = cell_info

        cleaned_edge_cells = pd.concat([margin_cells, edge_cells_unique])

        return cleaned_edge_cells.sort_index()

    def _remove_overlap(self, cleaned_edge_cells: pd.DataFrame) -> pd.DataFrame:
        """Remove overlapping cells from provided DataFrame

        Args:
            cleaned_edge_cells (pd.DataFrame): DataFrame that should be cleaned

        Returns:
            pd.DataFrame: Cleaned DataFrame
        """
        merged_cells = cleaned_edge_cells

        for iteration in range(20):
            poly_list = []
            for idx, cell_info in merged_cells.iterrows():
                poly = Polygon(cell_info["contour"])
                if not poly.is_valid:
                    self.logger.debug("Found invalid polygon - Fixing with buffer 0")
                    multi = poly.buffer(0)
                    if isinstance(multi, MultiPolygon):
                        if len(multi) > 1:
                            poly_idx = np.argmax([p.area for p in multi])
                            poly = multi[poly_idx]
                            poly = Polygon(poly)
                        else:
                            poly = multi[0]
                            poly = Polygon(poly)
                    else:
                        poly = Polygon(multi)
                poly.uid = idx
                poly_list.append(poly)

            # use an strtree for fast querying
            tree = strtree.STRtree(poly_list)

            merged_idx = deque()
            iterated_cells = set()
            overlaps = 0

            for query_poly in poly_list:
                if query_poly.uid not in iterated_cells:
                    intersected_polygons = tree.query(
                        query_poly
                    )  # this also contains a self-intersection
                    if (
                        len(intersected_polygons) > 1
                    ):  # we have more at least one intersection with another cell
                        submergers = []  # all cells that overlap with query
                        for inter_poly in intersected_polygons:
                            if (
                                inter_poly.uid != query_poly.uid
                                and inter_poly.uid not in iterated_cells
                            ):
                                if (
                                    query_poly.intersection(inter_poly).area
                                    / query_poly.area
                                    > 0.01
                                    or query_poly.intersection(inter_poly).area
                                    / inter_poly.area
                                    > 0.01
                                ):
                                    overlaps = overlaps + 1
                                    submergers.append(inter_poly)
                                    iterated_cells.add(inter_poly.uid)
                        # catch block: empty list -> some cells are touching, but not overlapping strongly enough
                        if len(submergers) == 0:
                            merged_idx.append(query_poly.uid)
                        else:  # merging strategy: take the biggest cell, other merging strategies needs to get implemented
                            selected_poly_index = np.argmax(
                                np.array([p.area for p in submergers])
                            )
                            selected_poly_uid = submergers[selected_poly_index].uid
                            merged_idx.append(selected_poly_uid)
                    else:
                        # no intersection, just add
                        merged_idx.append(query_poly.uid)
                    iterated_cells.add(query_poly.uid)

            self.logger.info(
                f"Iteration {iteration}: Found overlap of # cells: {overlaps}"
            )
            if overlaps == 0:
                self.logger.info("Found all overlapping cells")
                break
            elif iteration == 20:
                self.logger.info(
                    f"Not all doubled cells removed, still {overlaps} to remove. For perfomance issues, we stop iterations now. Please raise an issue in git or increase number of iterations."
                )
            merged_cells = cleaned_edge_cells.loc[
                cleaned_edge_cells.index.isin(merged_idx)
            ].sort_index()

        return merged_cells.sort_index()


def convert_coordinates(row: pd.Series) -> pd.Series:
    """Convert a row from x,y type to one string representation of the patch position for fast querying
    Repr: x_y

    Args:
        row (pd.Series): Row to be processed

    Returns:
        pd.Series: Processed Row
    """
    x, y = row["patch_coordinates"]
    row["patch_row"] = x
    row["patch_col"] = y
    row["patch_coordinates"] = f"{x}_{y}"
    return row


def get_cell_position(bbox: np.ndarray, patch_size: int = 1024) -> List[int]:
    """Get cell position as a list

    Entry is 1, if cell touches the border: [top, right, down, left]

    Args:
        bbox (np.ndarray): Bounding-Box of cell
        patch_size (int, optional): Patch-size. Defaults to 1024.

    Returns:
        List[int]: List with 4 integers for each position
    """
    # bbox = 2x2 array in h, w style
    # bbox[0,0] = upper position (height)
    # bbox[1,0] = lower dimension (height)
    # boox[0,1] = left position (width)
    # bbox[1,1] = right position (width)
    # bbox[:,0] -> x dimensions
    top, left, down, right = False, False, False, False
    if bbox[0, 0] == 0:
        top = True
    if bbox[0, 1] == 0:
        left = True
    if bbox[1, 0] == patch_size:
        down = True
    if bbox[1, 1] == patch_size:
        right = True
    position = [top, right, down, left]
    position = [int(pos) for pos in position]

    return position


def get_cell_position_marging(
    bbox: np.ndarray, patch_size: int = 1024, margin: int = 64
) -> int:
    """Get the status of the cell, describing the cell position

    A cell is either in the mid (0) or at one of the borders (1-8)

    # Numbers are assigned clockwise, starting from top left
    # i.e., top left = 1, top = 2, top right = 3, right = 4, bottom right = 5 bottom = 6, bottom left = 7, left = 8
    # Mid status is denoted by 0

    Args:
        bbox (np.ndarray): Bounding Box of cell
        patch_size (int, optional): Patch-Size. Defaults to 1024.
        margin (int, optional): Margin-Size. Defaults to 64.

    Returns:
        int: Cell Status
    """
    cell_status = None
    if np.max(bbox) > patch_size - margin or np.min(bbox) < margin:
        if bbox[0, 0] < margin:
            # top left, top or top right
            if bbox[0, 1] < margin:
                # top left
                cell_status = 1
            elif bbox[1, 1] > patch_size - margin:
                # top right
                cell_status = 3
            else:
                # top
                cell_status = 2
        elif bbox[1, 1] > patch_size - margin:
            # top right, right or bottom right
            if bbox[1, 0] > patch_size - margin:
                # bottom right
                cell_status = 5
            else:
                # right
                cell_status = 4
        elif bbox[1, 0] > patch_size - margin:
            # bottom right, bottom, bottom left
            if bbox[0, 1] < margin:
                # bottom left
                cell_status = 7
            else:
                # bottom
                cell_status = 6
        elif bbox[0, 1] < margin:
            # bottom left, left, top left, but only left is left
            cell_status = 8
    else:
        cell_status = 0

    return cell_status


def get_edge_patch(position, row, col):
    # row starting on bottom or on top?
    if position == [1, 0, 0, 0]:
        # top
        return [[row - 1, col]]
    if position == [1, 1, 0, 0]:
        # top and right
        return [[row - 1, col], [row - 1, col + 1], [row, col + 1]]
    if position == [0, 1, 0, 0]:
        # right
        return [[row, col + 1]]
    if position == [0, 1, 1, 0]:
        # right and down
        return [[row, col + 1], [row + 1, col + 1], [row + 1, col]]
    if position == [0, 0, 1, 0]:
        # down
        return [[row + 1, col]]
    if position == [0, 0, 1, 1]:
        # down and left
        return [[row + 1, col], [row + 1, col - 1], [row, col - 1]]
    if position == [0, 0, 0, 1]:
        # left
        return [[row, col - 1]]
    if position == [1, 0, 0, 1]:
        # left and top
        return [[row, col - 1], [row - 1, col - 1], [row - 1, col]]


# CLI
class InferenceWSIParser:
    """Parser"""

    def __init__(self) -> None:
        parser = argparse.ArgumentParser(
            formatter_class=argparse.ArgumentDefaultsHelpFormatter,
            description="Perform CellViT inference for given run-directory with model checkpoints and logs. Just for CellViT, not for StarDist models",
        )
        requiredNamed = parser.add_argument_group("required named arguments")
        requiredNamed.add_argument(
            "--model",
            type=str,
            help="Model checkpoint file that is used for inference",
            required=True,
        )
        parser.add_argument(
            "--gpu", type=int, help="Cuda-GPU ID for inference. Default: 0", default=0
        )
        parser.add_argument(
            "--magnification",
            type=float,
            help="Network magnification. Is used for checking patch magnification such that we use the correct resolution for network. Default: 40",
            default=40,
        )
        parser.add_argument(
            "--enforce_amp",
            action="store_true",
            help="Whether to use mixed precision for inference (enforced). Otherwise network default training settings are used."
            " Default: False",
        )
        parser.add_argument(
            "--batch_size",
            type=int,
            help="Inference batch-size. Default: 8",
            default=8,
        )
        parser.add_argument(
            "--outdir_subdir",
            type=str,
            help="If provided, a subdir with the given name is created in the cell_detection folder where the results are stored. Default: None",
            default=None,
        )
        parser.add_argument(
            "--geojson",
            action="store_true",
            help="Set this flag to export results as additional geojson files for loading them into Software like QuPath.",
        )

        # subparsers for either loading a WSI or a WSI folder

        # WSI
        subparsers = parser.add_subparsers(
            dest="command",
            description="Main run command for either performing inference on single WSI-file or on whole dataset",
        )
        subparser_wsi = subparsers.add_parser(
            "process_wsi", description="Process a single WSI file"
        )
        subparser_wsi.add_argument(
            "--wsi_path",
            type=str,
            help="Path to WSI file",
        )
        subparser_wsi.add_argument(
            "--patched_slide_path",
            type=str,
            help="Path to patched WSI file (specific WSI file, not parent path of patched slide dataset)",
        )

        # Dataset
        subparser_dataset = subparsers.add_parser(
            "process_dataset",
            description="Process a whole dataset",
        )
        subparser_dataset.add_argument(
            "--wsi_paths", type=str, help="Path to the folder where all WSI are stored"
        )
        subparser_dataset.add_argument(
            "--patch_dataset_path",
            type=str,
            help="Path to the folder where the patch dataset is stored",
        )
        subparser_dataset.add_argument(
            "--filelist",
            type=str,
            help="Filelist with WSI to process. Must be a .csv file with one row denoting the filenames (named 'Filename')."
            "If not provided, all WSI files with given ending in the filelist are processed.",
            default=None,
        )
        subparser_dataset.add_argument(
            "--wsi_extension",
            type=str,
            help="The extension types used for the WSI files, see configs.python.config (WSI_EXT)",
            default="svs",
        )

        self.parser = parser

    def parse_arguments(self) -> dict:
        opt = self.parser.parse_args()
        return vars(opt)


def check_wsi(wsi: WSI, magnification: float = 40.0):
    """Check if provided patched WSI is having the right settings

    Args:
        wsi (WSI): WSI to check
        magnification (float, optional): Check magnification. Defaults to 40.0.

    Raises:
        RuntimeError: The magnification is not matching to the network input magnification.
        RuntimeError: The patch-size is not devisible by 256.
        RunTimeError: The patch-size is not 1024
        RunTimeError: The overlap is not 64px sized
    """
    if wsi.metadata["magnification"] is not None:
        patch_magnification = float(wsi.metadata["magnification"])
    else:
        patch_magnification = float(
            float(wsi.metadata["base_magnification"]) / wsi.metadata["downsampling"]
        )
    patch_size = int(wsi.metadata["patch_size"])

    if patch_magnification != magnification:
        raise RuntimeError(
            "The magnification is not matching to the network input magnification."
        )
    if (patch_size % 256) != 0:
        raise RuntimeError("The patch-size must be devisible by 256.")
    if wsi.metadata["patch_size"] != 1024:
        raise RuntimeError("The patch-size must be 1024.")
    if wsi.metadata["patch_overlap"] != 64:
        raise RuntimeError("The patch-overlap must be 64")


if __name__ == "__main__":
    configuration_parser = InferenceWSIParser()
    configuration = configuration_parser.parse_arguments()
    command = configuration["command"]

    cell_segmentation = CellSegmentationInference(
        model_path=configuration["model"],
        gpu=configuration["gpu"],
        enforce_mixed_precision=configuration["enforce_amp"],
    )

    if command.lower() == "process_wsi":
        cell_segmentation.logger.info("Processing single WSI file")
        wsi_path = Path(configuration["wsi_path"])
        wsi_name = wsi_path.stem
        wsi_file = WSI(
            name=wsi_name,
            patient=wsi_name,
            slide_path=wsi_path,
            patched_slide_path=configuration["patched_slide_path"],
        )
        check_wsi(wsi=wsi_file, magnification=configuration["magnification"])
        cell_segmentation.process_wsi(
            wsi_file,
            subdir_name=configuration["outdir_subdir"],
            geojson=configuration["geojson"],
            batch_size=configuration["batch_size"],
        )

    elif command.lower() == "process_dataset":
        cell_segmentation.logger.info("Processing whole dataset")
        if configuration["filelist"] is not None:
            if Path(configuration["filelist"]).suffix != ".csv":
                raise ValueError("Filelist must be a .csv file!")
            cell_segmentation.logger.info(
                f"Loading files from filelist {configuration['filelist']}"
            )
            wsi_filelist = load_wsi_files_from_csv(
                csv_path=configuration["filelist"],
                wsi_extension=configuration["wsi_extension"],
            )
            wsi_filelist = [
                Path(configuration["wsi_paths"]) / f
                if configuration["wsi_paths"] not in f
                else Path(f)
                for f in wsi_filelist
            ]
        else:
            cell_segmentation.logger.info(
                f"Loading all files from folder {configuration['wsi_paths']}. No filelist provided."
            )
            wsi_filelist = [
                f
                for f in sorted(
                    Path(configuration["wsi_paths"]).glob(
                        f"**/*.{configuration['wsi_extension']}"
                    )
                )
            ]
        for i, wsi_path in enumerate(wsi_filelist):
            wsi_path = Path(wsi_path)
            wsi_name = wsi_path.stem
            patched_slide_path = Path(configuration["patch_dataset_path"]) / wsi_name
            cell_segmentation.logger.info(f"File {i+1}/{len(wsi_filelist)}: {wsi_name}")
            wsi_file = WSI(
                name=wsi_name,
                patient=wsi_name,
                slide_path=wsi_path,
                patched_slide_path=patched_slide_path,
            )
            check_wsi(wsi=wsi_file, magnification=configuration["magnification"])
            cell_segmentation.process_wsi(
                wsi_file,
                subdir_name=configuration["outdir_subdir"],
                geojson=configuration["geojson"],
                batch_size=configuration["batch_size"],
            )<|MERGE_RESOLUTION|>--- conflicted
+++ resolved
@@ -403,13 +403,8 @@
                         cell_token = tokens[
                             idx,
                             :,
-<<<<<<< HEAD
                             bb_index[0, 0] : bb_index[1, 0],
                             bb_index[0, 1] : bb_index[1, 1]
-=======
-                            bb_index[0, 1] : bb_index[1, 1],
-                            bb_index[0, 0] : bb_index[1, 0],
->>>>>>> f039eb44
                         ]
                         cell_token = torch.mean(
                             rearrange(cell_token, "D H W -> (H W) D"), dim=0
